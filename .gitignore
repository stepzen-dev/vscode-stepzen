# Node modules
node_modules

# Compiled output
out
dist

# code coverage
coverage

# Extension packaging output
*.vsix

# testing
.vscode-test/

# directives.graphql
directives.graphql

vsc-extension-quickstart.md

# cursor rules
<<<<<<< HEAD
.cursor/
.cursorignore
=======
.cursor
>>>>>>> a09f0802
<|MERGE_RESOLUTION|>--- conflicted
+++ resolved
@@ -20,9 +20,5 @@
 vsc-extension-quickstart.md
 
 # cursor rules
-<<<<<<< HEAD
 .cursor/
 .cursorignore
-=======
-.cursor
->>>>>>> a09f0802
